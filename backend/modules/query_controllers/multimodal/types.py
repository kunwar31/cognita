from typing import Any, ClassVar, Dict, List, Optional, Sequence, Union

<<<<<<< HEAD
from pydantic import BaseModel, Field, root_validator
=======
from pydantic import BaseModel, Field, model_validator
>>>>>>> 0e21a7bb
from qdrant_client.models import Filter as QdrantFilter

from backend.types import ConfiguredBaseModel, ModelConfig

GENERATION_TIMEOUT_SEC = 60.0 * 10

# TODO (chiragjn): Remove all asserts and replace them with proper pydantic validations or raises


class VectorStoreRetrieverConfig(ConfiguredBaseModel):
    """
    Configuration for VectorStore Retriever
    """

    search_type: str = Field(
        default="similarity",
        title="""Defines the type of search that the Retriever should perform. Can be 'similarity' (default), 'mmr', or 'similarity_score_threshold'.
            - "similarity": Retrieve the top k most similar documents to the query.,
            - "mmr": Retrieve the top k most similar documents to the query and then rerank them using Maximal Marginal Relevance (MMR).,
            - "similarity_score_threshold": Retrieve all documents with similarity score greater than a threshold.
        """,
    )

    search_kwargs: dict = Field(default_factory=dict)

    filter: Optional[Dict[Any, Any]] = Field(
        default_factory=dict,
        title="""Filter by document metadata""",
    )

    allowed_search_types: ClassVar[Sequence[str]] = (
        "similarity",
        "similarity_score_threshold",
        "mmr",
    )

    @model_validator(mode="before")
    @classmethod
    def validate_search_type(cls, values: Dict[str, Any]) -> Dict[str, Any]:
        """Validate search type."""
        if not isinstance(values, dict):
            raise ValueError(
                f"Unexpected Pydantic v2 Validation: values are of type {type(values)}"
            )

        search_type = values.get("search_type")

        assert (
            search_type in cls.allowed_search_types
        ), f"search_type of {search_type} not allowed. Valid values are: {cls.allowed_search_types}"

        search_kwargs = values.get("search_kwargs")

        if search_type == "similarity":
            assert "k" in search_kwargs, "k is required for similarity search"

        elif search_type == "mmr":
            assert "k" in search_kwargs, "k is required in search_kwargs for mmr search"
            assert (
                "fetch_k" in search_kwargs
            ), "fetch_k is required in search_kwargs for mmr search"

        elif search_type == "similarity_score_threshold":
            assert (
                "score_threshold" in search_kwargs
            ), "score_threshold with a float value(0~1) is required in search_kwargs for similarity_score_threshold search"

        filters = values.get("filter")
        if filters:
            search_kwargs["filter"] = QdrantFilter.model_validate(filters)
        return values


class MultiQueryRetrieverConfig(VectorStoreRetrieverConfig):
    retriever_llm_configuration: ModelConfig = Field(
        title="LLM configuration for the retriever",
    )


class ContextualCompressionRetrieverConfig(VectorStoreRetrieverConfig):
    compressor_model_name: str = Field(
        title="model name of the compressor",
    )

    top_k: int = Field(
        title="Top K docs to collect post compression",
    )

    allowed_compressor_model_providers: ClassVar[Sequence[str]]


class ContextualCompressionMultiQueryRetrieverConfig(
    ContextualCompressionRetrieverConfig, MultiQueryRetrieverConfig
):
    pass


class ExampleQueryInput(ConfiguredBaseModel):
    """
    Model for Query input.
    Requires a Sequence name, retriever configuration, query, LLM configuration and prompt template.
    """

    collection_name: str = Field(
        default=None,
        title="Sequence name on which to search",
    )

    query: str = Field(title="Question to search for")

    # TODO (chiragjn): pydantic v2 does not like fields that start with model_
    model_configuration: ModelConfig

    prompt_template: str = Field(
        title="Prompt Template to use for generating answer to the question using the context",
    )

    # TODO (chiragjn): Move retriever name inside configuration to let pydantic disciminate between different retrievers
    retriever_name: str = Field(
        title="Retriever name",
    )

    retriever_config: Union[
        VectorStoreRetrieverConfig,
        MultiQueryRetrieverConfig,
        ContextualCompressionRetrieverConfig,
        ContextualCompressionMultiQueryRetrieverConfig,
    ] = Field(
        title="Retriever configuration",
    )

    allowed_retriever_types: ClassVar[Sequence[str]] = (
        "vectorstore",
        "multi-query",
        "contextual-compression",
        "contextual-compression-multi-query",
    )

    stream: bool = Field(title="Stream the results", default=False)

<<<<<<< HEAD
    internet_search_enabled: Optional[bool] = Field(
        title="Enable internet search", default=False
    )

    @root_validator()
    def validate_retriever_type(cls, values: Dict) -> Dict:
        retriever_name = values.get("retriever_name")
=======
    @model_validator(mode="before")
    @classmethod
    def validate_retriever_type(cls, values: Dict[str, Any]) -> Dict[str, Any]:
        if not isinstance(values, dict):
            raise ValueError(
                f"Unexpected Pydantic v2 Validation: values are of type {type(values)}"
            )
>>>>>>> 0e21a7bb

        retriever_name = values.get("retriever_name")

        if retriever_name == "vectorstore":
            values["retriever_config"] = VectorStoreRetrieverConfig(
                **values.get("retriever_config")
            )

        elif retriever_name == "multi-query":
            values["retriever_config"] = MultiQueryRetrieverConfig(
                **values.get("retriever_config")
            )

        elif retriever_name == "contextual-compression":
            values["retriever_config"] = ContextualCompressionRetrieverConfig(
                **values.get("retriever_config")
            )
        elif retriever_name == "contextual-compression-multi-query":
            values["retriever_config"] = ContextualCompressionMultiQueryRetrieverConfig(
                **values.get("retriever_config")
            )
        else:
            raise ValueError(
                f"Unexpected retriever name: {retriever_name}. "
                f"Valid values are: {cls.allowed_retriever_types}"
            )

        return values


class Document(ConfiguredBaseModel):
    page_content: str
    metadata: dict = Field(default_factory=dict)


class Answer(ConfiguredBaseModel):
    type: str = "answer"
    content: str


class Docs(ConfiguredBaseModel):
    type: str = "docs"
    content: List[Document] = Field(default_factory=list)


class Answer(ConfiguredBaseModel):
    type: str = "answer"
    content: str


class Docs(ConfiguredBaseModel):
    type: str = "docs"
    content: List[Document] = Field(default_factory=list)<|MERGE_RESOLUTION|>--- conflicted
+++ resolved
@@ -1,10 +1,6 @@
 from typing import Any, ClassVar, Dict, List, Optional, Sequence, Union
 
-<<<<<<< HEAD
-from pydantic import BaseModel, Field, root_validator
-=======
 from pydantic import BaseModel, Field, model_validator
->>>>>>> 0e21a7bb
 from qdrant_client.models import Filter as QdrantFilter
 
 from backend.types import ConfiguredBaseModel, ModelConfig
@@ -145,15 +141,10 @@
 
     stream: bool = Field(title="Stream the results", default=False)
 
-<<<<<<< HEAD
     internet_search_enabled: Optional[bool] = Field(
         title="Enable internet search", default=False
     )
 
-    @root_validator()
-    def validate_retriever_type(cls, values: Dict) -> Dict:
-        retriever_name = values.get("retriever_name")
-=======
     @model_validator(mode="before")
     @classmethod
     def validate_retriever_type(cls, values: Dict[str, Any]) -> Dict[str, Any]:
@@ -161,7 +152,6 @@
             raise ValueError(
                 f"Unexpected Pydantic v2 Validation: values are of type {type(values)}"
             )
->>>>>>> 0e21a7bb
 
         retriever_name = values.get("retriever_name")
 
