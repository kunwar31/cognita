from fastapi import APIRouter, HTTPException, Path, Request
from fastapi.responses import JSONResponse

from backend.indexer.indexer import ingest_data as ingest_data_to_collection
from backend.logger import logger
from backend.modules.metadata_store.base import BaseMetadataStore
from backend.modules.metadata_store.client import get_client
from backend.modules.model_gateway.model_gateway import model_gateway
from backend.modules.vector_db.client import VECTOR_STORE_CLIENT
from backend.types import (
    AssociateDataSourceWithCollection,
    AssociateDataSourceWithCollectionDto,
    CreateCollection,
    CreateCollectionDto,
    IngestDataToCollectionDto,
    ListDataIngestionRunsDto,
    UnassociateDataSourceWithCollectionDto,
)
from backend.utils import run_in_executor

router = APIRouter(prefix="/v1/collections", tags=["collections"])


@router.get("")
async def get_collections():
    """API to list all collections with details"""
    logger.debug("Listing all the collections...")
    metadata_store_client = await get_client()
    collections = await metadata_store_client.aget_collections()
    if collections is None:
        return JSONResponse(content={"collections": []})
    return JSONResponse(
        content={"collections": [obj.model_dump() for obj in collections]}
    )


@router.get("/list")
async def list_collections():
    metadata_store_client = await get_client()
    collections = await metadata_store_client.alist_collections()
    return JSONResponse(content={"collections": collections})


@router.get("/{collection_name}")
async def get_collection_by_name(collection_name: str = Path(title="Collection name")):
    """Get the collection config given its name"""
    metadata_store_client = await get_client()
    collection = await metadata_store_client.aget_collection_by_name(collection_name)
    if collection is None:
        return JSONResponse(content={"collection": []})
    return JSONResponse(content={"collection": collection.model_dump()})


@router.post("")
async def create_collection(
    collection: CreateCollectionDto,
):
    """API to create a collection"""
    logger.info(f"Creating collection {collection.name}...")
    metadata_store_client = await get_client()
    created_collection = await metadata_store_client.acreate_collection(
        collection=CreateCollection(
            name=collection.name,
            description=collection.description,
            embedder_config=collection.embedder_config,
        )
    )
    logger.info(f"Creating collection {collection.name} on vector db...")
    VECTOR_STORE_CLIENT.create_collection(
        collection_name=collection.name,
        embeddings=model_gateway.get_embedder_from_model_config(
            model_name=collection.embedder_config.name
        ),
    )
    logger.info(f"Created collection... {created_collection}")

    if collection.associated_data_sources:
        data_source_associations = [
            AssociateDataSourceWithCollection(
                data_source_fqn=data_source.data_source_fqn,
                parser_config=data_source.parser_config,
            )
            for data_source in collection.associated_data_sources
        ]

        created_collection = (
            await metadata_store_client.aassociate_data_sources_with_collection(
                collection_name=created_collection.name,
                data_source_associations=data_source_associations,
            )
        )

    return JSONResponse(
        content={"collection": created_collection.model_dump()}, status_code=201
    )


@router.post("/associate_data_source")
async def associate_data_source_to_collection(
    request: AssociateDataSourceWithCollectionDto,
):
    """Add a data source to the collection"""
    metadata_store_client = await get_client()
    collection = await metadata_store_client.aassociate_data_sources_with_collection(
        collection_name=request.collection_name,
        data_source_associations=[
            AssociateDataSourceWithCollection(
                data_source_fqn=request.data_source_fqn,
                parser_config=request.parser_config,
            )
        ],
    )
    return JSONResponse(content={"collection": collection.model_dump()})


@router.post("/unassociate_data_source")
async def unassociate_data_source_from_collection(
    request: UnassociateDataSourceWithCollectionDto,
):
    """Remove a data source to the collection"""
<<<<<<< HEAD
    try:
        client = await get_client()
        collection = await client.aunassociate_data_source_with_collection(
            collection_name=request.collection_name,
            data_source_fqn=request.data_source_fqn,
        )
        await run_in_executor(
            executor=None,
            func=VECTOR_STORE_CLIENT.delete_data_point_vectors_by_data_source,
            collection_name=request.collection_name,
            data_source_fqn=request.data_source_fqn,
        )
        return JSONResponse(content={"collection": collection.model_dump()})
    except HTTPException as exp:
        raise exp
    except Exception as exp:
        logger.exception("Failed to unassociate data source from collection")
        raise HTTPException(status_code=500, detail=str(exp))
=======
    metadata_store_client = await get_client()
    collection = await metadata_store_client.aunassociate_data_source_with_collection(
        collection_name=request.collection_name,
        data_source_fqn=request.data_source_fqn,
    )
    return JSONResponse(content={"collection": collection.model_dump()})
>>>>>>> 35549583


@router.post("/ingest")
async def ingest_data(
    ingest_data_to_collection_dto: IngestDataToCollectionDto, request: Request
):
    """Ingest data into the collection"""
    try:
        process_pool = request.app.state.process_pool
    except AttributeError:
        process_pool = None
    return await ingest_data_to_collection(
        ingest_data_to_collection_dto, pool=process_pool
    )


@router.delete("/{collection_name}")
async def delete_collection(collection_name: str = Path(title="Collection name")):
    """Delete collection given its name"""
    metadata_store_client: BaseMetadataStore = await get_client()
    await metadata_store_client.adelete_collection(collection_name, include_runs=True)
    VECTOR_STORE_CLIENT.delete_collection(collection_name=collection_name)
    return JSONResponse(content={"deleted": True})


@router.post("/data_ingestion_runs/list")
async def list_data_ingestion_runs(request: ListDataIngestionRunsDto):
    metadata_store_client: BaseMetadataStore = await get_client()
    data_ingestion_runs = await metadata_store_client.aget_data_ingestion_runs(
        request.collection_name, request.data_source_fqn
    )
    return JSONResponse(
        content={
            "data_ingestion_runs": [obj.model_dump() for obj in data_ingestion_runs]
        }
    )


@router.get("/data_ingestion_runs/{data_ingestion_run_name}/status")
async def get_collection_status(
    data_ingestion_run_name: str = Path(title="Data Ingestion Run name"),
):
    """Get status for given data ingestion run"""
    metadata_store_client: BaseMetadataStore = await get_client()
    data_ingestion_run = await metadata_store_client.aget_data_ingestion_run(
        data_ingestion_run_name=data_ingestion_run_name, no_cache=True
    )
    if data_ingestion_run is None:
        raise HTTPException(
            status_code=404,
            detail=f"Data ingestion run {data_ingestion_run_name} not found",
        )

    return JSONResponse(
        content={
            "status": data_ingestion_run.status.value,
            "message": f"Data ingestion job run {data_ingestion_run.name} in {data_ingestion_run.status.value}. Check logs for more details.",
        }
    )<|MERGE_RESOLUTION|>--- conflicted
+++ resolved
@@ -118,33 +118,21 @@
     request: UnassociateDataSourceWithCollectionDto,
 ):
     """Remove a data source to the collection"""
-<<<<<<< HEAD
-    try:
-        client = await get_client()
-        collection = await client.aunassociate_data_source_with_collection(
-            collection_name=request.collection_name,
-            data_source_fqn=request.data_source_fqn,
-        )
-        await run_in_executor(
-            executor=None,
-            func=VECTOR_STORE_CLIENT.delete_data_point_vectors_by_data_source,
-            collection_name=request.collection_name,
-            data_source_fqn=request.data_source_fqn,
-        )
-        return JSONResponse(content={"collection": collection.model_dump()})
-    except HTTPException as exp:
-        raise exp
-    except Exception as exp:
-        logger.exception("Failed to unassociate data source from collection")
-        raise HTTPException(status_code=500, detail=str(exp))
-=======
     metadata_store_client = await get_client()
+    # Remove the association between datasource and collection
     collection = await metadata_store_client.aunassociate_data_source_with_collection(
         collection_name=request.collection_name,
         data_source_fqn=request.data_source_fqn,
     )
+    # If there are any vector points attached to the collection due to the unassociated data source,
+    # asynchronously remove them from the vector database
+    await run_in_executor(
+        executor=None,
+        func=VECTOR_STORE_CLIENT.delete_data_point_vectors_by_data_source,
+        collection_name=request.collection_name,
+        data_source_fqn=request.data_source_fqn,
+    )
     return JSONResponse(content={"collection": collection.model_dump()})
->>>>>>> 35549583
 
 
 @router.post("/ingest")
