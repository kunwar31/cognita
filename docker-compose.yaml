version: "3.8"
services:
  cognita-db:
    image: postgres:13
    container_name: cognita-postgres
    restart: unless-stopped
    ports:
      - "${POSTGRES_PORT}:5432"
    volumes:
      - ./volumes/pgdata:/var/lib/postgresql/data
    environment:
      POSTGRES_USER: ${POSTGRES_USER}
      POSTGRES_PASSWORD: ${POSTGRES_PASSWORD}
      POSTGRES_DB: cognita-config
    healthcheck:
      test:
        [
          "CMD-SHELL",
          "sh -c 'pg_isready -U ${POSTGRES_USER} -d cognita-config'",
        ]
      interval: 30s
      timeout: 60s
      retries: 5
      start_period: 15s
    networks:
      - cognita-docker

  ollama-server:
    image: ollama/ollama:0.1.42
    pull_policy: if_not_present
    restart: unless-stopped
    container_name: ollama
    profiles:
      - ollama
    volumes:
      - ./volumes/ollama:/root/.ollama
    ports:
      - 11434:11434
    healthcheck:
      test: ["CMD", "ollama", "list"]
      interval: 30s
      timeout: 5s
      retries: 3
      start_period: 60s
    environment:
      - OLLAMA_KEEP_ALIVE=24h
      - OLLAMA_HOST=0.0.0.0
      - OLLAMA_PORT=11434
    entrypoint: /bin/bash
    command: -c "set -e; ollama serve & sleep 10 && ollama pull ${OLLAMA_MODEL} && sleep infinity"
    networks:
      - cognita-docker

  infinity-server:
    image: michaelf34/infinity:0.0.51
    pull_policy: if_not_present
    restart: unless-stopped
    container_name: infinity
    profiles:
      - infinity
    ports:
      - "7997:7997"
    volumes:
      - ./volumes/infinity:/app/.cache
    healthcheck:
      test: ["CMD", "curl", "-f", "http://localhost:7997/health"]
      interval: 30s
      timeout: 5s
      retries: 10
      start_period: 30s
    environment:
      - INFINITY_MODEL_ID=${INFINITY_EMBEDDING_MODEL};${INFINITY_RERANKING_MODEL}
      - INFINITY_BATCH_SIZE=8
      - INFINITY_API_KEY=${INFINITY_API_KEY}
    command: v2
    networks:
      - cognita-docker

  qdrant-server:
    image: qdrant/qdrant:v1.8.4
    pull_policy: if_not_present
    restart: unless-stopped
    container_name: qdrant
    ports:
      - 6333:6333
      - 6334:6334
    expose:
      - 6333
      - 6334
      - 6335
    healthcheck:
      test: ["CMD-SHELL", "/bin/bash -c ':> /dev/tcp/0.0.0.0/6333'"]
      interval: 30s
      timeout: 5s
      retries: 3
      start_period: 10s
    volumes:
      - ./volumes/qdrant_storage:/qdrant/storage:z
    networks:
      - cognita-docker

  unstructured-io-parsers:
    # Docs: http://localhost:9500/general/docs
    image: downloads.unstructured.io/unstructured-io/unstructured-api:0.0.73
    pull_policy: if_not_present
    restart: unless-stopped
    container_name: unstructured-api
    ports:
      - 9500:9500
    expose:
      - 9500
    environment:
      - PORT=9500
    healthcheck:
      test:
        [
          "CMD",
          "wget",
          "-O",
          "/dev/null",
          "-o",
          "/dev/null",
          "http://localhost:9500/healthcheck",
        ]
      interval: 30s
      timeout: 5s
      retries: 3
      start_period: 5s
    networks:
      - cognita-docker

<<<<<<< HEAD
    cognita-backend:
        build:
            context: .
            dockerfile: ./backend/Dockerfile
            args:
                - ADD_PRISMA=1
        restart: unless-stopped
        container_name: cognita-backend
        ports:
            - "${COGNITA_BACKEND_PORT}:8000"
        depends_on:
            cognita-db:
                condition: service_healthy
                restart: true
            qdrant-server:
                condition: service_healthy
                restart: true
            unstructured-io-parsers:
                condition: service_healthy
                restart: true
        volumes:
            - .:/app
            - ./volumes/pgdata:/var/lib/postgresql/data
            - ./volumes/user_data:/app/user_data
        healthcheck:
            test: ["CMD", "curl", "-f", "http://localhost:8000/health-check"]
            interval: 30s
            timeout: 5s
            retries: 3
            start_period: 10s
        environment:
            - DEBUG_MODE=true
            - LOCAL=${LOCAL}
            - PROCESS_POOL_WORKERS=${PROCESS_POOL_WORKERS}
            - LOG_LEVEL=DEBUG
            - DATABASE_URL=postgresql://${POSTGRES_USER}:${POSTGRES_PASSWORD}@cognita-db:5432/cognita-config
            - METADATA_STORE_CONFIG=${METADATA_STORE_CONFIG}
            - VECTOR_DB_CONFIG=${VECTOR_DB_CONFIG}
            - LOCAL_DATA_DIRECTORY=/app/user_data
            - UNSTRUCTURED_IO_URL=${UNSTRUCTURED_IO_URL}
            - INFINITY_API_KEY=${INFINITY_API_KEY}
            - MODELS_CONFIG_PATH=${MODELS_CONFIG_PATH}
            - TFY_HOST=${TFY_HOST}
            - TFY_API_KEY=${TFY_API_KEY}
            - OPENAI_API_KEY=${OPENAI_API_KEY}
        entrypoint: /bin/bash
        command: -c "set -e; prisma db push --schema ./backend/database/schema.prisma && uvicorn --host 0.0.0.0 --port 8000 backend.server.app:app --reload"
        networks:
            - cognita-docker
=======
  cognita-backend:
    build:
      context: .
      dockerfile: ./backend/Dockerfile
      args:
        - ADD_PRISMA=1
    restart: unless-stopped
    container_name: cognita-backend
    ports:
      - "${COGNITA_BACKEND_PORT}:8000"
    depends_on:
      cognita-db:
        condition: service_healthy
        restart: true
      qdrant-server:
        condition: service_healthy
        restart: true
      unstructured-io-parsers:
        condition: service_healthy
        restart: true
    volumes:
      - .:/app
      - ./volumes/pgdata:/var/lib/postgresql/data
      - ./volumes/user_data:/app/user_data
    healthcheck:
      test: ["CMD", "curl", "-f", "http://localhost:8000/health-check"]
      interval: 30s
      timeout: 5s
      retries: 3
      start_period: 10s
    environment:
      - DEBUG_MODE=true
      - LOCAL=${LOCAL}
      - LOG_LEVEL=DEBUG
      - DATABASE_URL=postgresql://${POSTGRES_USER}:${POSTGRES_PASSWORD}@cognita-db:5432/cognita-config
      - METADATA_STORE_CONFIG=${METADATA_STORE_CONFIG}
      - VECTOR_DB_CONFIG=${VECTOR_DB_CONFIG}
      - LOCAL_DATA_DIRECTORY=/app/user_data
      - UNSTRUCTURED_IO_URL=${UNSTRUCTURED_IO_URL}
      - INFINITY_API_KEY=${INFINITY_API_KEY}
      - MODELS_CONFIG_PATH=${MODELS_CONFIG_PATH}
      - TFY_HOST=${TFY_HOST}
      - TFY_API_KEY=${TFY_API_KEY}
      - OPENAI_API_KEY=${OPENAI_API_KEY}
      - BRAVE_API_KEY=${BRAVE_API_KEY}
      - CARBON_AI_API_KEY=${CARBON_AI_API_KEY}
    entrypoint: /bin/bash
    command: -c "set -e; prisma db push --schema ./backend/database/schema.prisma && uvicorn --host 0.0.0.0 --port 8000 backend.server.app:app --reload"
    networks:
      - cognita-docker
>>>>>>> 783634c9

  cognita-frontend:
    build:
      context: ./frontend
      dockerfile: ./Dockerfile.dev
      args:
        - VITE_QA_FOUNDRY_URL=${VITE_QA_FOUNDRY_URL}
        - VITE_DOCS_QA_DELETE_COLLECTIONS=${VITE_DOCS_QA_DELETE_COLLECTIONS}
        - VITE_DOCS_QA_STANDALONE_PATH=${VITE_DOCS_QA_STANDALONE_PATH}
        - VITE_DOCS_QA_ENABLE_REDIRECT=${VITE_DOCS_QA_ENABLE_REDIRECT}
        - VITE_DOCS_QA_MAX_UPLOAD_SIZE_MB=${VITE_DOCS_QA_MAX_UPLOAD_SIZE_MB}
        - VITE_USE_LOCAL=${LOCAL}
        - VITE_CARBON_API_KEY=${CARBON_AI_API_KEY}
    restart: unless-stopped
    container_name: cognita-frontend
    ports:
      - "${COGNITA_FRONTEND_PORT}:5001"
    volumes:
      - ./frontend:/app
      - /app/node_modules
    depends_on:
      cognita-backend:
        condition: service_healthy
        restart: true
    entrypoint: /bin/bash
    command: -c "set -e; yarn install --frozen-lockfile && yarn dev --host 0.0.0.0"
    networks:
      - cognita-docker

networks:
  cognita-docker:
    external: false<|MERGE_RESOLUTION|>--- conflicted
+++ resolved
@@ -129,57 +129,6 @@
     networks:
       - cognita-docker
 
-<<<<<<< HEAD
-    cognita-backend:
-        build:
-            context: .
-            dockerfile: ./backend/Dockerfile
-            args:
-                - ADD_PRISMA=1
-        restart: unless-stopped
-        container_name: cognita-backend
-        ports:
-            - "${COGNITA_BACKEND_PORT}:8000"
-        depends_on:
-            cognita-db:
-                condition: service_healthy
-                restart: true
-            qdrant-server:
-                condition: service_healthy
-                restart: true
-            unstructured-io-parsers:
-                condition: service_healthy
-                restart: true
-        volumes:
-            - .:/app
-            - ./volumes/pgdata:/var/lib/postgresql/data
-            - ./volumes/user_data:/app/user_data
-        healthcheck:
-            test: ["CMD", "curl", "-f", "http://localhost:8000/health-check"]
-            interval: 30s
-            timeout: 5s
-            retries: 3
-            start_period: 10s
-        environment:
-            - DEBUG_MODE=true
-            - LOCAL=${LOCAL}
-            - PROCESS_POOL_WORKERS=${PROCESS_POOL_WORKERS}
-            - LOG_LEVEL=DEBUG
-            - DATABASE_URL=postgresql://${POSTGRES_USER}:${POSTGRES_PASSWORD}@cognita-db:5432/cognita-config
-            - METADATA_STORE_CONFIG=${METADATA_STORE_CONFIG}
-            - VECTOR_DB_CONFIG=${VECTOR_DB_CONFIG}
-            - LOCAL_DATA_DIRECTORY=/app/user_data
-            - UNSTRUCTURED_IO_URL=${UNSTRUCTURED_IO_URL}
-            - INFINITY_API_KEY=${INFINITY_API_KEY}
-            - MODELS_CONFIG_PATH=${MODELS_CONFIG_PATH}
-            - TFY_HOST=${TFY_HOST}
-            - TFY_API_KEY=${TFY_API_KEY}
-            - OPENAI_API_KEY=${OPENAI_API_KEY}
-        entrypoint: /bin/bash
-        command: -c "set -e; prisma db push --schema ./backend/database/schema.prisma && uvicorn --host 0.0.0.0 --port 8000 backend.server.app:app --reload"
-        networks:
-            - cognita-docker
-=======
   cognita-backend:
     build:
       context: .
@@ -213,6 +162,7 @@
     environment:
       - DEBUG_MODE=true
       - LOCAL=${LOCAL}
+      - PROCESS_POOL_WORKERS=${PROCESS_POOL_WORKERS}
       - LOG_LEVEL=DEBUG
       - DATABASE_URL=postgresql://${POSTGRES_USER}:${POSTGRES_PASSWORD}@cognita-db:5432/cognita-config
       - METADATA_STORE_CONFIG=${METADATA_STORE_CONFIG}
@@ -230,7 +180,6 @@
     command: -c "set -e; prisma db push --schema ./backend/database/schema.prisma && uvicorn --host 0.0.0.0 --port 8000 backend.server.app:app --reload"
     networks:
       - cognita-docker
->>>>>>> 783634c9
 
   cognita-frontend:
     build:
